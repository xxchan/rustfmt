use std::cell::{Cell, RefCell};
use std::rc::Rc;

use rustc_ast::{ast, token::DelimToken, visit, AstLike};
use rustc_data_structures::sync::Lrc;
use rustc_span::{symbol, BytePos, Pos, Span};

use crate::attr::*;
use crate::comment::{contains_comment, rewrite_comment, CodeCharKind, CommentCodeSlices};
use crate::config::Version;
use crate::config::{BraceStyle, Config};
use crate::coverage::transform_missing_snippet;
use crate::items::{
    format_impl, format_trait, format_trait_alias, is_mod_decl, is_use_item, rewrite_extern_crate,
    rewrite_type_alias, FnBraceStyle, FnSig, ItemVisitorKind, StaticParts, StructParts,
};
use crate::macros::{macro_style, rewrite_macro, rewrite_macro_def, MacroPosition};
use crate::modules::Module;
use crate::rewrite::{Rewrite, RewriteContext};
use crate::shape::{Indent, Shape};
use crate::skip::{is_skip_attr, SkipContext};
use crate::source_map::{LineRangeUtils, SpanUtils};
use crate::spanned::Spanned;
use crate::stmt::Stmt;
use crate::syntux::session::ParseSess;
use crate::utils::{
    self, contains_skip, count_newlines, depr_skip_annotation, format_unsafety, inner_attributes,
    last_line_width, mk_sp, ptr_vec_to_ref_vec, rewrite_ident, starts_with_newline, stmt_expr,
};
use crate::{ErrorKind, FormatReport, FormattingError};

/// Creates a string slice corresponding to the specified span.
pub(crate) struct SnippetProvider {
    /// A pointer to the content of the file we are formatting.
    big_snippet: Lrc<String>,
    /// A position of the start of `big_snippet`, used as an offset.
    start_pos: usize,
    /// An end position of the file that this snippet lives.
    end_pos: usize,
}

impl SnippetProvider {
    pub(crate) fn span_to_snippet(&self, span: Span) -> Option<&str> {
        let start_index = span.lo().to_usize().checked_sub(self.start_pos)?;
        let end_index = span.hi().to_usize().checked_sub(self.start_pos)?;
        Some(&self.big_snippet[start_index..end_index])
    }

    pub(crate) fn new(start_pos: BytePos, end_pos: BytePos, big_snippet: Lrc<String>) -> Self {
        let start_pos = start_pos.to_usize();
        let end_pos = end_pos.to_usize();
        SnippetProvider {
            big_snippet,
            start_pos,
            end_pos,
        }
    }

    pub(crate) fn entire_snippet(&self) -> &str {
        self.big_snippet.as_str()
    }

    pub(crate) fn start_pos(&self) -> BytePos {
        BytePos::from_usize(self.start_pos)
    }

    pub(crate) fn end_pos(&self) -> BytePos {
        BytePos::from_usize(self.end_pos)
    }
}

pub(crate) struct FmtVisitor<'a> {
    parent_context: Option<&'a RewriteContext<'a>>,
    pub(crate) parse_sess: &'a ParseSess,
    pub(crate) buffer: String,
    pub(crate) last_pos: BytePos,
    // FIXME: use an RAII util or closure for indenting
    pub(crate) block_indent: Indent,
    pub(crate) config: &'a Config,
    pub(crate) is_if_else_block: bool,
    pub(crate) snippet_provider: &'a SnippetProvider,
    pub(crate) line_number: usize,
    /// List of 1-based line ranges which were annotated with skip
    /// Both bounds are inclusifs.
    pub(crate) skipped_range: Rc<RefCell<Vec<(usize, usize)>>>,
    pub(crate) macro_rewrite_failure: bool,
    pub(crate) report: FormatReport,
    pub(crate) skip_context: SkipContext,
    pub(crate) is_macro_def: bool,
}

impl<'a> Drop for FmtVisitor<'a> {
    fn drop(&mut self) {
        if let Some(ctx) = self.parent_context {
            if self.macro_rewrite_failure {
                ctx.macro_rewrite_failure.replace(true);
            }
        }
    }
}

impl<'b, 'a: 'b> FmtVisitor<'a> {
    fn set_parent_context(&mut self, context: &'a RewriteContext<'_>) {
        self.parent_context = Some(context);
    }

    pub(crate) fn shape(&self) -> Shape {
        Shape::indented(self.block_indent, self.config)
    }

    fn next_span(&self, hi: BytePos) -> Span {
        mk_sp(self.last_pos, hi)
    }

    fn visit_stmt(&mut self, stmt: &Stmt<'_>, include_empty_semi: bool) {
        debug!(
            "visit_stmt: {}",
            self.parse_sess.span_to_debug_info(stmt.span())
        );

        if stmt.is_empty() {
            // If the statement is empty, just skip over it. Before that, make sure any comment
            // snippet preceding the semicolon is picked up.
            let snippet = self.snippet(mk_sp(self.last_pos, stmt.span().lo()));
            let original_starts_with_newline = snippet
                .find(|c| c != ' ')
                .map_or(false, |i| starts_with_newline(&snippet[i..]));
            let snippet = snippet.trim();
            if !snippet.is_empty() {
                // FIXME(calebcartwright 2021-01-03) - This exists strictly to maintain legacy
                // formatting where rustfmt would preserve redundant semicolons on Items in a
                // statement position.
                // See comment within `walk_stmts` for more info
                if include_empty_semi {
                    self.format_missing(stmt.span().hi());
                } else {
                    if original_starts_with_newline {
                        self.push_str("\n");
                    }

                    self.push_str(&self.block_indent.to_string(self.config));
                    self.push_str(snippet);
                }
            } else if include_empty_semi {
                self.push_str(";");
            }
            self.last_pos = stmt.span().hi();
            return;
        }

        match stmt.as_ast_node().kind {
            ast::StmtKind::Item(ref item) => {
                self.visit_item(item);
                self.last_pos = stmt.span().hi();
            }
            ast::StmtKind::Local(..) | ast::StmtKind::Expr(..) | ast::StmtKind::Semi(..) => {
                let attrs = get_attrs_from_stmt(stmt.as_ast_node());
                if contains_skip(attrs) {
                    self.push_skipped_with_span(
                        attrs,
                        stmt.span(),
                        get_span_without_attrs(stmt.as_ast_node()),
                    );
                } else {
                    let shape = self.shape();
                    let rewrite = self.with_context(|ctx| stmt.rewrite(ctx, shape));
                    self.push_rewrite(stmt.span(), rewrite)
                }
            }
            ast::StmtKind::MacCall(ref mac_stmt) => {
                if self.visit_attrs(&mac_stmt.attrs, ast::AttrStyle::Outer) {
                    self.push_skipped_with_span(
                        &mac_stmt.attrs,
                        stmt.span(),
                        get_span_without_attrs(stmt.as_ast_node()),
                    );
                } else {
                    self.visit_mac(&mac_stmt.mac, None, MacroPosition::Statement);
                }
                self.format_missing(stmt.span().hi());
            }
            ast::StmtKind::Empty => (),
        }
    }

    /// Remove spaces between the opening brace and the first statement or the inner attribute
    /// of the block.
    fn trim_spaces_after_opening_brace(
        &mut self,
        b: &ast::Block,
        inner_attrs: Option<&[ast::Attribute]>,
    ) {
        if let Some(first_stmt) = b.stmts.first() {
            let hi = inner_attrs
                .and_then(|attrs| inner_attributes(attrs).first().map(|attr| attr.span.lo()))
                .unwrap_or_else(|| first_stmt.span().lo());
            let missing_span = self.next_span(hi);
            let snippet = self.snippet(missing_span);
            let len = CommentCodeSlices::new(snippet)
                .next()
                .and_then(|(kind, _, s)| {
                    if kind == CodeCharKind::Normal {
                        s.rfind('\n')
                    } else {
                        None
                    }
                });
            if let Some(len) = len {
                self.last_pos = self.last_pos + BytePos::from_usize(len);
            }
        }
    }

    pub(crate) fn visit_block(
        &mut self,
        b: &ast::Block,
        inner_attrs: Option<&[ast::Attribute]>,
        has_braces: bool,
    ) {
        debug!(
            "visit_block: {}",
            self.parse_sess.span_to_debug_info(b.span),
        );

        // Check if this block has braces.
        let brace_compensation = BytePos(if has_braces { 1 } else { 0 });

        self.last_pos = self.last_pos + brace_compensation;
        self.block_indent = self.block_indent.block_indent(self.config);
        self.push_str("{");
        self.trim_spaces_after_opening_brace(b, inner_attrs);

        // Format inner attributes if available.
        if let Some(attrs) = inner_attrs {
            self.visit_attrs(attrs, ast::AttrStyle::Inner);
        }

        self.walk_block_stmts(b);

        if !b.stmts.is_empty() {
            if let Some(expr) = stmt_expr(&b.stmts[b.stmts.len() - 1]) {
                if utils::semicolon_for_expr(&self.get_context(), expr) {
                    self.push_str(";");
                }
            }
        }

        let rest_span = self.next_span(b.span.hi());
        if out_of_file_lines_range!(self, rest_span) {
            self.push_str(self.snippet(rest_span));
            self.block_indent = self.block_indent.block_unindent(self.config);
        } else {
            // Ignore the closing brace.
            let missing_span = self.next_span(b.span.hi() - brace_compensation);
            self.close_block(missing_span, self.unindent_comment_on_closing_brace(b));
        }
        self.last_pos = source!(self, b.span).hi();
    }

    fn close_block(&mut self, span: Span, unindent_comment: bool) {
        let config = self.config;

        let mut last_hi = span.lo();
        let mut unindented = false;
        let mut prev_ends_with_newline = false;
        let mut extra_newline = false;

        let skip_normal = |s: &str| {
            let trimmed = s.trim();
            trimmed.is_empty() || trimmed.chars().all(|c| c == ';')
        };

        let comment_snippet = self.snippet(span);

        let align_to_right = if unindent_comment && contains_comment(comment_snippet) {
            let first_lines = comment_snippet.splitn(2, '/').next().unwrap_or("");
            last_line_width(first_lines) > last_line_width(comment_snippet)
        } else {
            false
        };

        for (kind, offset, sub_slice) in CommentCodeSlices::new(comment_snippet) {
            let sub_slice = transform_missing_snippet(config, sub_slice);

            debug!("close_block: {:?} {:?} {:?}", kind, offset, sub_slice);

            match kind {
                CodeCharKind::Comment => {
                    if !unindented && unindent_comment && !align_to_right {
                        unindented = true;
                        self.block_indent = self.block_indent.block_unindent(config);
                    }
                    let span_in_between = mk_sp(last_hi, span.lo() + BytePos::from_usize(offset));
                    let snippet_in_between = self.snippet(span_in_between);
                    let mut comment_on_same_line = !snippet_in_between.contains('\n');

                    let mut comment_shape =
                        Shape::indented(self.block_indent, config).comment(config);
                    if self.config.version() == Version::Two && comment_on_same_line {
                        self.push_str(" ");
                        // put the first line of the comment on the same line as the
                        // block's last line
                        match sub_slice.find('\n') {
                            None => {
                                self.push_str(&sub_slice);
                            }
                            Some(offset) if offset + 1 == sub_slice.len() => {
                                self.push_str(&sub_slice[..offset]);
                            }
                            Some(offset) => {
                                let first_line = &sub_slice[..offset];
                                self.push_str(first_line);
                                self.push_str(&self.block_indent.to_string_with_newline(config));

                                // put the other lines below it, shaping it as needed
                                let other_lines = &sub_slice[offset + 1..];
                                let comment_str =
                                    rewrite_comment(other_lines, false, comment_shape, config);
                                match comment_str {
                                    Some(ref s) => self.push_str(s),
                                    None => self.push_str(other_lines),
                                }
                            }
                        }
                    } else {
                        if comment_on_same_line {
                            // 1 = a space before `//`
                            let offset_len = 1 + last_line_width(&self.buffer)
                                .saturating_sub(self.block_indent.width());
                            match comment_shape
                                .visual_indent(offset_len)
                                .sub_width(offset_len)
                            {
                                Some(shp) => comment_shape = shp,
                                None => comment_on_same_line = false,
                            }
                        };

                        if comment_on_same_line {
                            self.push_str(" ");
                        } else {
                            if count_newlines(snippet_in_between) >= 2 || extra_newline {
                                self.push_str("\n");
                            }
                            self.push_str(&self.block_indent.to_string_with_newline(config));
                        }

                        let comment_str = rewrite_comment(&sub_slice, false, comment_shape, config);
                        match comment_str {
                            Some(ref s) => self.push_str(s),
                            None => self.push_str(&sub_slice),
                        }
                    }
                }
                CodeCharKind::Normal if skip_normal(&sub_slice) => {
                    extra_newline = prev_ends_with_newline && sub_slice.contains('\n');
                    continue;
                }
                CodeCharKind::Normal => {
                    self.push_str(&self.block_indent.to_string_with_newline(config));
                    self.push_str(sub_slice.trim());
                }
            }
            prev_ends_with_newline = sub_slice.ends_with('\n');
            extra_newline = false;
            last_hi = span.lo() + BytePos::from_usize(offset + sub_slice.len());
        }
        if unindented {
            self.block_indent = self.block_indent.block_indent(self.config);
        }
        self.block_indent = self.block_indent.block_unindent(self.config);
        self.push_str(&self.block_indent.to_string_with_newline(config));
        self.push_str("}");
    }

    fn unindent_comment_on_closing_brace(&self, b: &ast::Block) -> bool {
        self.is_if_else_block && !b.stmts.is_empty()
    }

    // Note that this only gets called for function definitions. Required methods
    // on traits do not get handled here.
    pub(crate) fn visit_fn(
        &mut self,
        fk: visit::FnKind<'_>,
        generics: &ast::Generics,
        fd: &ast::FnDecl,
        s: Span,
        defaultness: ast::Defaultness,
        inner_attrs: Option<&[ast::Attribute]>,
    ) {
        let indent = self.block_indent;
        let block;
        let rewrite = match fk {
            visit::FnKind::Fn(_, ident, _, _, Some(ref b)) => {
                block = b;
                self.rewrite_fn_before_block(
                    indent,
                    ident,
                    &FnSig::from_fn_kind(&fk, generics, fd, defaultness),
                    mk_sp(s.lo(), b.span.lo()),
                )
            }
            _ => unreachable!(),
        };

        if let Some((fn_str, fn_brace_style)) = rewrite {
            self.format_missing_with_indent(source!(self, s).lo());

            if let Some(rw) = self.single_line_fn(&fn_str, block, inner_attrs) {
                self.push_str(&rw);
                self.last_pos = s.hi();
                return;
            }

            self.push_str(&fn_str);
            match fn_brace_style {
                FnBraceStyle::SameLine => self.push_str(" "),
                FnBraceStyle::NextLine => {
                    self.push_str(&self.block_indent.to_string_with_newline(self.config))
                }
                _ => unreachable!(),
            }
            self.last_pos = source!(self, block.span).lo();
        } else {
            self.format_missing(source!(self, block.span).lo());
        }

        self.visit_block(block, inner_attrs, true)
    }

    pub(crate) fn visit_item(&mut self, item: &ast::Item) {
        skip_out_of_file_lines_range_visitor!(self, item.span);

        // This is where we bail out if there is a skip attribute. This is only
        // complex in the module case. It is complex because the module could be
        // in a separate file and there might be attributes in both files, but
        // the AST lumps them all together.
        let filtered_attrs;
        let mut attrs = &item.attrs;
        let skip_context_saved = self.skip_context.clone();
        self.skip_context.update_with_attrs(attrs);

        let should_visit_node_again = match item.kind {
            // For use/extern crate items, skip rewriting attributes but check for a skip attribute.
            ast::ItemKind::Use(..) | ast::ItemKind::ExternCrate(_) => {
                if contains_skip(attrs) {
                    self.push_skipped_with_span(attrs.as_slice(), item.span(), item.span());
                    false
                } else {
                    true
                }
            }
            // Module is inline, in this case we treat it like any other item.
            _ if !is_mod_decl(item) => {
                if self.visit_attrs(&item.attrs, ast::AttrStyle::Outer) {
                    self.push_skipped_with_span(item.attrs.as_slice(), item.span(), item.span());
                    false
                } else {
                    true
                }
            }
            // Module is not inline, but should be skipped.
            ast::ItemKind::Mod(..) if contains_skip(&item.attrs) => false,
            // Module is not inline and should not be skipped. We want
            // to process only the attributes in the current file.
            ast::ItemKind::Mod(..) => {
                filtered_attrs = filter_inline_attrs(&item.attrs, item.span());
                // Assert because if we should skip it should be caught by
                // the above case.
                assert!(!self.visit_attrs(&filtered_attrs, ast::AttrStyle::Outer));
                attrs = &filtered_attrs;
                true
            }
            _ => {
                if self.visit_attrs(&item.attrs, ast::AttrStyle::Outer) {
                    self.push_skipped_with_span(item.attrs.as_slice(), item.span(), item.span());
                    false
                } else {
                    true
                }
            }
        };

        // TODO(calebcartwright): consider enabling box_patterns feature gate
        if should_visit_node_again {
            match item.kind {
                ast::ItemKind::Use(ref tree) => self.format_import(item, tree),
                ast::ItemKind::Impl(ref iimpl) => {
                    let block_indent = self.block_indent;
<<<<<<< HEAD
                    let rw = self.with_context(|ctx| format_impl(ctx, item, block_indent));
=======
                    let rw = self.with_context(|ctx| format_impl(ctx, item, iimpl, block_indent));
>>>>>>> ec46ffd9
                    self.push_rewrite(item.span, rw);
                }
                ast::ItemKind::Trait(..) => {
                    let block_indent = self.block_indent;
                    let rw = self.with_context(|ctx| format_trait(ctx, item, block_indent));
                    self.push_rewrite(item.span, rw);
                }
                ast::ItemKind::TraitAlias(ref generics, ref generic_bounds) => {
                    let shape = Shape::indented(self.block_indent, self.config);
                    let rw = format_trait_alias(
                        &self.get_context(),
                        item.ident,
                        &item.vis,
                        generics,
                        generic_bounds,
                        shape,
                    );
                    self.push_rewrite(item.span, rw);
                }
                ast::ItemKind::ExternCrate(_) => {
                    let rw = rewrite_extern_crate(&self.get_context(), item, self.shape());
                    let span = if attrs.is_empty() {
                        item.span
                    } else {
                        mk_sp(attrs[0].span.lo(), item.span.hi())
                    };
                    self.push_rewrite(span, rw);
                }
                ast::ItemKind::Struct(..) | ast::ItemKind::Union(..) => {
                    self.visit_struct(&StructParts::from_item(item));
                }
                ast::ItemKind::Enum(ref def, ref generics) => {
                    self.format_missing_with_indent(source!(self, item.span).lo());
                    self.visit_enum(item.ident, &item.vis, def, generics, item.span);
                    self.last_pos = source!(self, item.span).hi();
                }
                ast::ItemKind::Mod(unsafety, ref mod_kind) => {
                    self.format_missing_with_indent(source!(self, item.span).lo());
                    self.format_mod(mod_kind, unsafety, &item.vis, item.span, item.ident, attrs);
                }
                ast::ItemKind::MacCall(ref mac) => {
                    self.visit_mac(mac, Some(item.ident), MacroPosition::Item);
                }
                ast::ItemKind::ForeignMod(ref foreign_mod) => {
                    self.format_missing_with_indent(source!(self, item.span).lo());
                    self.format_foreign_mod(foreign_mod, item.span);
                }
                ast::ItemKind::Static(..) | ast::ItemKind::Const(..) => {
                    self.visit_static(&StaticParts::from_item(item));
                }
                ast::ItemKind::Fn(ref fn_kind) => {
                    let ast::Fn {
                        defaultness,
                        ref sig,
                        ref generics,
                        ref body,
                    } = **fn_kind;
                    if let Some(ref body) = body {
                        let inner_attrs = inner_attributes(&item.attrs);
                        let fn_ctxt = match sig.header.ext {
                            ast::Extern::None => visit::FnCtxt::Free,
                            _ => visit::FnCtxt::Foreign,
                        };
                        self.visit_fn(
                            visit::FnKind::Fn(fn_ctxt, item.ident, &sig, &item.vis, Some(body)),
                            generics,
                            &sig.decl,
                            item.span,
                            defaultness,
                            Some(&inner_attrs),
                        )
                    } else {
                        let indent = self.block_indent;
                        let rewrite = self.rewrite_required_fn(
                            indent, item.ident, &sig, &item.vis, generics, item.span,
                        );
                        self.push_rewrite(item.span, rewrite);
                    }
                }
                ast::ItemKind::TyAlias(ref ty_alias) => {
                    use ItemVisitorKind::Item;
                    self.visit_ty_alias_kind(ty_alias, &Item(&item), item.span);
                }
                ast::ItemKind::GlobalAsm(..) => {
                    let snippet = Some(self.snippet(item.span).to_owned());
                    self.push_rewrite(item.span, snippet);
                }
                ast::ItemKind::MacroDef(ref def) => {
                    let rewrite = rewrite_macro_def(
                        &self.get_context(),
                        self.shape(),
                        self.block_indent,
                        def,
                        item.ident,
                        &item.vis,
                        item.span,
                    );
                    self.push_rewrite(item.span, rewrite);
                }
            };
        }
        self.skip_context = skip_context_saved;
    }

    fn visit_ty_alias_kind(
        &mut self,
        ty_kind: &ast::TyAlias,
        visitor_kind: &ItemVisitorKind<'_>,
        span: Span,
    ) {
        let rewrite = rewrite_type_alias(
            ty_kind,
            &self.get_context(),
            self.block_indent,
            visitor_kind,
            span,
        );
        self.push_rewrite(span, rewrite);
    }

    fn visit_assoc_item(&mut self, visitor_kind: &ItemVisitorKind<'_>) {
        use ItemVisitorKind::*;
        // TODO(calebcartwright): Not sure the skip spans are correct
        let (ai, skip_span, assoc_ctxt) = match visitor_kind {
            AssocTraitItem(ai) => (*ai, ai.span(), visit::AssocCtxt::Trait),
            AssocImplItem(ai) => (*ai, ai.span, visit::AssocCtxt::Impl),
            _ => unreachable!(),
        };
        skip_out_of_file_lines_range_visitor!(self, ai.span);

        if self.visit_attrs(&ai.attrs, ast::AttrStyle::Outer) {
            self.push_skipped_with_span(&ai.attrs.as_slice(), skip_span, skip_span);
            return;
        }

        // TODO(calebcartwright): consider enabling box_patterns feature gate
        match (&ai.kind, visitor_kind) {
            (ast::AssocItemKind::Const(..), AssocTraitItem(_)) => {
                self.visit_static(&StaticParts::from_trait_item(&ai))
            }
            (ast::AssocItemKind::Const(..), AssocImplItem(_)) => {
                self.visit_static(&StaticParts::from_impl_item(&ai))
            }
            (ast::AssocItemKind::Fn(ref fn_kind), _) => {
                let ast::Fn {
                    defaultness,
                    ref sig,
                    ref generics,
                    ref body,
                } = **fn_kind;
                if let Some(ref body) = body {
                    let inner_attrs = inner_attributes(&ai.attrs);
                    let fn_ctxt = visit::FnCtxt::Assoc(assoc_ctxt);
                    self.visit_fn(
                        visit::FnKind::Fn(fn_ctxt, ai.ident, sig, &ai.vis, Some(body)),
                        generics,
                        &sig.decl,
                        ai.span,
                        defaultness,
                        Some(&inner_attrs),
                    );
                } else {
                    let indent = self.block_indent;
                    let rewrite =
                        self.rewrite_required_fn(indent, ai.ident, sig, &ai.vis, generics, ai.span);
                    self.push_rewrite(ai.span, rewrite);
                }
            }
            (ast::AssocItemKind::TyAlias(ref ty_alias), _) => {
                self.visit_ty_alias_kind(ty_alias, visitor_kind, ai.span);
            }
            (ast::AssocItemKind::MacCall(ref mac), _) => {
                self.visit_mac(mac, Some(ai.ident), MacroPosition::Item);
            }
            _ => unreachable!(),
        }
    }

    pub(crate) fn visit_trait_item(&mut self, ti: &ast::AssocItem) {
        self.visit_assoc_item(&ItemVisitorKind::AssocTraitItem(ti));
    }

    pub(crate) fn visit_impl_item(&mut self, ii: &ast::AssocItem) {
        self.visit_assoc_item(&ItemVisitorKind::AssocImplItem(ii));
    }

    fn visit_mac(&mut self, mac: &ast::MacCall, ident: Option<symbol::Ident>, pos: MacroPosition) {
        skip_out_of_file_lines_range_visitor!(self, mac.span());

        // 1 = ;
        let shape = self.shape().saturating_sub_width(1);
        let rewrite = self.with_context(|ctx| rewrite_macro(mac, ident, ctx, shape, pos));
        // As of v638 of the rustc-ap-* crates, the associated span no longer includes
        // the trailing semicolon. This determines the correct span to ensure scenarios
        // with whitespace between the delimiters and trailing semi (i.e. `foo!(abc)     ;`)
        // are formatted correctly.
        let (span, rewrite) = match macro_style(mac, &self.get_context()) {
            DelimToken::Bracket | DelimToken::Paren if MacroPosition::Item == pos => {
                let search_span = mk_sp(mac.span().hi(), self.snippet_provider.end_pos());
                let hi = self.snippet_provider.span_before(search_span, ";");
                let target_span = mk_sp(mac.span().lo(), hi + BytePos(1));
                let rewrite = rewrite.map(|rw| {
                    if !rw.ends_with(';') {
                        format!("{};", rw)
                    } else {
                        rw
                    }
                });
                (target_span, rewrite)
            }
            _ => (mac.span(), rewrite),
        };

        self.push_rewrite(span, rewrite);
    }

    pub(crate) fn push_str(&mut self, s: &str) {
        self.line_number += count_newlines(s);
        self.buffer.push_str(s);
    }

    #[allow(clippy::needless_pass_by_value)]
    fn push_rewrite_inner(&mut self, span: Span, rewrite: Option<String>) {
        if let Some(ref s) = rewrite {
            self.push_str(s);
        } else {
            let snippet = self.snippet(span);
            self.push_str(snippet.trim());
        }
        self.last_pos = source!(self, span).hi();
    }

    pub(crate) fn push_rewrite(&mut self, span: Span, rewrite: Option<String>) {
        self.format_missing_with_indent(source!(self, span).lo());
        self.push_rewrite_inner(span, rewrite);
    }

    pub(crate) fn push_skipped_with_span(
        &mut self,
        attrs: &[ast::Attribute],
        item_span: Span,
        main_span: Span,
    ) {
        self.format_missing_with_indent(source!(self, item_span).lo());
        // do not take into account the lines with attributes as part of the skipped range
        let attrs_end = attrs
            .iter()
            .map(|attr| self.parse_sess.line_of_byte_pos(attr.span.hi()))
            .max()
            .unwrap_or(1);
        let first_line = self.parse_sess.line_of_byte_pos(main_span.lo());
        // Statement can start after some newlines and/or spaces
        // or it can be on the same line as the last attribute.
        // So here we need to take a minimum between the two.
        let lo = std::cmp::min(attrs_end + 1, first_line);
        self.push_rewrite_inner(item_span, None);
        let hi = self.line_number + 1;
        self.skipped_range.borrow_mut().push((lo, hi));
    }

    pub(crate) fn from_context(ctx: &'a RewriteContext<'_>) -> FmtVisitor<'a> {
        let mut visitor = FmtVisitor::from_parse_sess(
            ctx.parse_sess,
            ctx.config,
            ctx.snippet_provider,
            ctx.report.clone(),
        );
        visitor.skip_context.update(ctx.skip_context.clone());
        visitor.set_parent_context(ctx);
        visitor
    }

    pub(crate) fn from_parse_sess(
        parse_session: &'a ParseSess,
        config: &'a Config,
        snippet_provider: &'a SnippetProvider,
        report: FormatReport,
    ) -> FmtVisitor<'a> {
        FmtVisitor {
            parent_context: None,
            parse_sess: parse_session,
            buffer: String::with_capacity(snippet_provider.big_snippet.len() * 2),
            last_pos: BytePos(0),
            block_indent: Indent::empty(),
            config,
            is_if_else_block: false,
            snippet_provider,
            line_number: 0,
            skipped_range: Rc::new(RefCell::new(vec![])),
            is_macro_def: false,
            macro_rewrite_failure: false,
            report,
            skip_context: Default::default(),
        }
    }

    pub(crate) fn opt_snippet(&'b self, span: Span) -> Option<&'a str> {
        self.snippet_provider.span_to_snippet(span)
    }

    pub(crate) fn snippet(&'b self, span: Span) -> &'a str {
        self.opt_snippet(span).unwrap()
    }

    // Returns true if we should skip the following item.
    pub(crate) fn visit_attrs(&mut self, attrs: &[ast::Attribute], style: ast::AttrStyle) -> bool {
        for attr in attrs {
            if attr.has_name(depr_skip_annotation()) {
                let file_name = self.parse_sess.span_to_filename(attr.span);
                self.report.append(
                    file_name,
                    vec![FormattingError::from_span(
                        attr.span,
                        self.parse_sess,
                        ErrorKind::DeprecatedAttr,
                    )],
                );
            } else {
                match &attr.kind {
                    ast::AttrKind::Normal(ref attribute_item, _)
                        if self.is_unknown_rustfmt_attr(&attribute_item.path.segments) =>
                    {
                        let file_name = self.parse_sess.span_to_filename(attr.span);
                        self.report.append(
                            file_name,
                            vec![FormattingError::from_span(
                                attr.span,
                                self.parse_sess,
                                ErrorKind::BadAttr,
                            )],
                        );
                    }
                    _ => (),
                }
            }
        }
        if contains_skip(attrs) {
            return true;
        }

        let attrs: Vec<_> = attrs.iter().filter(|a| a.style == style).cloned().collect();
        if attrs.is_empty() {
            return false;
        }

        let rewrite = attrs.rewrite(&self.get_context(), self.shape());
        let span = mk_sp(attrs[0].span.lo(), attrs[attrs.len() - 1].span.hi());
        self.push_rewrite(span, rewrite);

        false
    }

    fn is_unknown_rustfmt_attr(&self, segments: &[ast::PathSegment]) -> bool {
        if segments[0].ident.to_string() != "rustfmt" {
            return false;
        }
        !is_skip_attr(segments)
    }

    fn walk_mod_items(&mut self, items: &[rustc_ast::ptr::P<ast::Item>]) {
        self.visit_items_with_reordering(&ptr_vec_to_ref_vec(items));
    }

    fn walk_stmts(&mut self, stmts: &[Stmt<'_>], include_current_empty_semi: bool) {
        if stmts.is_empty() {
            return;
        }

        // Extract leading `use ...;`.
        let items: Vec<_> = stmts
            .iter()
            .take_while(|stmt| stmt.to_item().map_or(false, is_use_item))
            .filter_map(|stmt| stmt.to_item())
            .collect();

        if items.is_empty() {
            self.visit_stmt(&stmts[0], include_current_empty_semi);

            // FIXME(calebcartwright 2021-01-03) - This exists strictly to maintain legacy
            // formatting where rustfmt would preserve redundant semicolons on Items in a
            // statement position.
            //
            // Starting in rustc-ap-* v692 (~2020-12-01) the rustc parser now parses this as
            // two separate statements (Item and Empty kinds), whereas before it was parsed as
            // a single statement with the statement's span including the redundant semicolon.
            //
            // rustfmt typically tosses unnecessary/redundant semicolons, and eventually we
            // should toss these as well, but doing so at this time would
            // break the Stability Guarantee
            // N.B. This could be updated to utilize the version gates.
            let include_next_empty = if stmts.len() > 1 {
                matches!(
                    (&stmts[0].as_ast_node().kind, &stmts[1].as_ast_node().kind),
                    (ast::StmtKind::Item(_), ast::StmtKind::Empty)
                )
            } else {
                false
            };

            self.walk_stmts(&stmts[1..], include_next_empty);
        } else {
            self.visit_items_with_reordering(&items);
            self.walk_stmts(&stmts[items.len()..], false);
        }
    }

    fn walk_block_stmts(&mut self, b: &ast::Block) {
        self.walk_stmts(&Stmt::from_ast_nodes(b.stmts.iter()), false)
    }

    fn format_mod(
        &mut self,
        mod_kind: &ast::ModKind,
        unsafety: ast::Unsafe,
        vis: &ast::Visibility,
        s: Span,
        ident: symbol::Ident,
        attrs: &[ast::Attribute],
    ) {
        let vis_str = utils::format_visibility(&self.get_context(), vis);
        self.push_str(&*vis_str);
        self.push_str(format_unsafety(unsafety));
        self.push_str("mod ");
        // Calling `to_owned()` to work around borrow checker.
        let ident_str = rewrite_ident(&self.get_context(), ident).to_owned();
        self.push_str(&ident_str);

        if let ast::ModKind::Loaded(ref items, ast::Inline::Yes, inner_span) = mod_kind {
            match self.config.brace_style() {
                BraceStyle::AlwaysNextLine => {
                    let indent_str = self.block_indent.to_string_with_newline(self.config);
                    self.push_str(&indent_str);
                    self.push_str("{");
                }
                _ => self.push_str(" {"),
            }
            // Hackery to account for the closing }.
            let mod_lo = self.snippet_provider.span_after(source!(self, s), "{");
            let body_snippet =
                self.snippet(mk_sp(mod_lo, source!(self, inner_span).hi() - BytePos(1)));
            let body_snippet = body_snippet.trim();
            if body_snippet.is_empty() {
                self.push_str("}");
            } else {
                self.last_pos = mod_lo;
                self.block_indent = self.block_indent.block_indent(self.config);
                self.visit_attrs(attrs, ast::AttrStyle::Inner);
                self.walk_mod_items(items);
                let missing_span = self.next_span(inner_span.hi() - BytePos(1));
                self.close_block(missing_span, false);
            }
            self.last_pos = source!(self, inner_span).hi();
        } else {
            self.push_str(";");
            self.last_pos = source!(self, s).hi();
        }
    }

    pub(crate) fn format_separate_mod(&mut self, m: &Module<'_>, end_pos: BytePos) {
        self.block_indent = Indent::empty();
        if self.visit_attrs(m.attrs(), ast::AttrStyle::Inner) {
            self.push_skipped_with_span(m.attrs(), m.span, m.span);
        } else {
            self.walk_mod_items(&m.items);
            self.format_missing_with_indent(end_pos);
        }
    }

    pub(crate) fn skip_empty_lines(&mut self, end_pos: BytePos) {
        while let Some(pos) = self
            .snippet_provider
            .opt_span_after(self.next_span(end_pos), "\n")
        {
            if let Some(snippet) = self.opt_snippet(self.next_span(pos)) {
                if snippet.trim().is_empty() {
                    self.last_pos = pos;
                } else {
                    return;
                }
            }
        }
    }

    pub(crate) fn with_context<F>(&mut self, f: F) -> Option<String>
    where
        F: Fn(&RewriteContext<'_>) -> Option<String>,
    {
        let context = self.get_context();
        let result = f(&context);

        self.macro_rewrite_failure |= context.macro_rewrite_failure.get();
        result
    }

    pub(crate) fn get_context(&self) -> RewriteContext<'_> {
        RewriteContext {
            parse_sess: self.parse_sess,
            config: self.config,
            inside_macro: Rc::new(Cell::new(false)),
            use_block: Cell::new(false),
            is_if_else_block: Cell::new(false),
            force_one_line_chain: Cell::new(false),
            snippet_provider: self.snippet_provider,
            macro_rewrite_failure: Cell::new(false),
            is_macro_def: self.is_macro_def,
            report: self.report.clone(),
            skip_context: self.skip_context.clone(),
            skipped_range: self.skipped_range.clone(),
        }
    }
}<|MERGE_RESOLUTION|>--- conflicted
+++ resolved
@@ -487,11 +487,7 @@
                 ast::ItemKind::Use(ref tree) => self.format_import(item, tree),
                 ast::ItemKind::Impl(ref iimpl) => {
                     let block_indent = self.block_indent;
-<<<<<<< HEAD
-                    let rw = self.with_context(|ctx| format_impl(ctx, item, block_indent));
-=======
                     let rw = self.with_context(|ctx| format_impl(ctx, item, iimpl, block_indent));
->>>>>>> ec46ffd9
                     self.push_rewrite(item.span, rw);
                 }
                 ast::ItemKind::Trait(..) => {
